--- conflicted
+++ resolved
@@ -19,20 +19,6 @@
 ### Commands
 
 Keybinding                              | Description
-<<<<<<< HEAD
-----------------------------------------|------------------------------------------------------------	
-<kbd>Ctrl+R</kbd>                       | Send request.
-<kbd>Ret</kbd>                          | Send request from window URL only.
-<kbd>Ctrl+C</kbd>                       | Quit.
-<kbd>Ctrl+K</kbd>, <kbd>Shift+Tab</kbd> | Previous view.
-<kbd>Ctlr+J</kbd>, <kbd>Tab</kbd>       | Next view.
-<kbd>Ctrl+H</kbd>, <kbd>Alt+H</kbd>     | Toggle history.
-<kbd>Ctrl+U</kbd>                       | Export as cURL command
-<kbd>Down</kbd>                         | Move down one view line.
-<kbd>Up</kbd>                           | Move up one view line.
-<kbd>Page down</kbd>                    | Move down one view page.
-<kbd>Page up</kbd>                      | Move up one view page.
-=======
 ----------------------------------------|------------------------------------------------------------
 <kbd>Ctrl+R</kbd>                       | Send request
 <kbd>Ret</kbd>                          | Send request (only from URL view)
@@ -41,11 +27,11 @@
 <kbd>Ctrl+K</kbd>, <kbd>Shift+Tab</kbd> | Previous view
 <kbd>Ctlr+J</kbd>, <kbd>Tab</kbd>       | Next view
 <kbd>Ctrl+H</kbd>, <kbd>Alt+H</kbd>     | Toggle history
+<kbd>Ctrl+U</kbd>                       | Export as cURL command
 <kbd>Down</kbd>                         | Move down one view line
 <kbd>Up</kbd>                           | Move up one view line
 <kbd>Page down</kbd>                    | Move down one view page
 <kbd>Page up</kbd>                      | Move up one view page
->>>>>>> 26f8b9e6
 <kbd>F2</kbd>                           | Jump to URL
 <kbd>F3</kbd>                           | Jump to query parameters
 <kbd>F4</kbd>                           | Jump to HTTP method
