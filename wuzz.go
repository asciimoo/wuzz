--- conflicted
+++ resolved
@@ -392,8 +392,7 @@
 		vp.editor = a.getResponseViewEditor(g)
 		VIEW_PROPERTIES[name] = vp
 	}
-
-<<<<<<< HEAD
+  
 	for _, name := range []string{
 		URL_VIEW,
 		URL_PARAMS_VIEW,
@@ -425,66 +424,6 @@
 	}
 	if v, err := g.View(SEARCH_PROMPT_VIEW); err == nil {
 		setViewTextAndCursor(v, SEARCH_PROMPT)
-=======
-		setViewTextAndCursor(v, DEFAULT_METHOD)
-	}
-	if v, err := setView(g, maxX, maxY, REQUEST_DATA_VIEW); err != nil {
-		if err != gocui.ErrUnknownView {
-			return err
-		}
-		setViewDefaults(v)
-		v.Editable = true
-		v.Title = VIEW_TITLES[REQUEST_DATA_VIEW]
-		v.Editor = &defaultEditor
-	}
-	if v, err := setView(g, maxX, maxY, REQUEST_HEADERS_VIEW); err != nil {
-		if err != gocui.ErrUnknownView {
-			return err
-		}
-		setViewDefaults(v)
-		v.Editable = true
-		v.Title = VIEW_TITLES[REQUEST_HEADERS_VIEW]
-		v.Editor = &defaultEditor
-	}
-	if v, err := setView(g, maxX, maxY, RESPONSE_HEADERS_VIEW); err != nil {
-		if err != gocui.ErrUnknownView {
-			return err
-		}
-		setViewDefaults(v)
-		v.Wrap = true
-		v.Title = VIEW_TITLES[RESPONSE_HEADERS_VIEW]
-		v.Editable = true
-		v.Editor = &ViewEditor{a, g, false, gocui.EditorFunc(func(v *gocui.View, key gocui.Key, ch rune, mod gocui.Modifier) {
-			return
-		})}
-	}
-	if v, err := setView(g, maxX, maxY, RESPONSE_BODY_VIEW); err != nil {
-		if err != gocui.ErrUnknownView {
-			return err
-		}
-		setViewDefaults(v)
-		v.Wrap = true
-		v.Title = VIEW_TITLES[RESPONSE_BODY_VIEW]
-		v.Editable = true
-		v.Editor = &ViewEditor{a, g, false, gocui.EditorFunc(func(v *gocui.View, key gocui.Key, ch rune, mod gocui.Modifier) {
-			return
-		})}
-	}
-	if v, err := setView(g, maxX, maxY, PROMPT); err != nil {
-		if err != gocui.ErrUnknownView {
-			return err
-		}
-		v.Frame = false
-		setViewTextAndCursor(v, VIEW_TITLES[SEARCH_VIEW])
-	}
-	if v, err := setView(g, maxX, maxY, SEARCH_VIEW); err != nil {
-		if err != gocui.ErrUnknownView {
-			return err
-		}
-		v.Frame = false
-		v.Editable = true
-		v.Editor = &singleLineEditor{&SearchEditor{&defaultEditor}}
->>>>>>> 0568b27d
 	}
 
 	return nil
