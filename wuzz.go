--- conflicted
+++ resolved
@@ -27,6 +27,7 @@
 	"github.com/nwidger/jsoncolor"
 )
 
+const VERSION = "0.1.0"
 const VERSION = "0.1.1"
 
 const TIMEOUT_DURATION = 5 // in seconds
@@ -82,8 +83,6 @@
 	http.MethodHead,
 }
 
-<<<<<<< HEAD
-=======
 const DEFAULT_METHOD = http.MethodGet
 
 var SHORTCUTS map[gocui.Key]string = map[gocui.Key]string{
@@ -98,7 +97,6 @@
 	gocui.KeyF9: RESPONSE_BODY_VIEW,
 }
 
->>>>>>> c685d40f
 var CLIENT *http.Client = &http.Client{
 	Timeout: time.Duration(TIMEOUT_DURATION * time.Second),
 }
@@ -250,11 +248,8 @@
 			return err
 		}
 		setViewDefaults(v)
-<<<<<<< HEAD
 		v.Title = "URL - press F1 for help"
-=======
 		v.Title = VIEW_TITLES[URL_VIEW]
->>>>>>> c685d40f
 		v.Editable = true
 		v.Overwrite = false
 		v.Editor = &singleLineEditor{&defaultEditor}
@@ -266,11 +261,7 @@
 		}
 		setViewDefaults(v)
 		v.Editable = true
-<<<<<<< HEAD
-		v.Title = "URL params"
-=======
 		v.Title = VIEW_TITLES[URL_PARAMS_VIEW]
->>>>>>> c685d40f
 		v.Editor = &defaultEditor
 	}
 	if v, err := g.SetView(REQUEST_METHOD_VIEW, 0, splitY+1, splitX, splitY+3); err != nil {
@@ -279,13 +270,9 @@
 		}
 		setViewDefaults(v)
 		v.Editable = true
-<<<<<<< HEAD
 		v.Title = "Method"
-		v.Editor = &singlelineEditor{&defaultEditor}
-=======
 		v.Title = VIEW_TITLES[REQUEST_METHOD_VIEW]
 		v.Editor = &singleLineEditor{&defaultEditor}
->>>>>>> c685d40f
 
 		setViewTextAndCursor(v, DEFAULT_METHOD)
 	}
@@ -295,11 +282,8 @@
 		}
 		setViewDefaults(v)
 		v.Editable = true
-<<<<<<< HEAD
 		v.Title = "Request data (POST/PUT)"
-=======
 		v.Title = VIEW_TITLES[REQUEST_DATA_VIEW]
->>>>>>> c685d40f
 		v.Editor = &defaultEditor
 	}
 	if v, err := g.SetView(REQUEST_HEADERS_VIEW, 0, 3+(splitY*2), splitX, maxY-2); err != nil {
@@ -309,11 +293,8 @@
 		setViewDefaults(v)
 		v.Wrap = false
 		v.Editable = true
-<<<<<<< HEAD
 		v.Title = "Request headers"
-=======
 		v.Title = VIEW_TITLES[REQUEST_HEADERS_VIEW]
->>>>>>> c685d40f
 		v.Editor = &defaultEditor
 	}
 	if v, err := g.SetView(RESPONSE_HEADERS_VIEW, splitX, 3, maxX-1, splitY+3); err != nil {
@@ -321,11 +302,8 @@
 			return err
 		}
 		setViewDefaults(v)
-<<<<<<< HEAD
 		v.Title = "Response headers"
-=======
 		v.Title = VIEW_TITLES[RESPONSE_HEADERS_VIEW]
->>>>>>> c685d40f
 		v.Editable = true
 		v.Editor = &ViewEditor{a, g, false, gocui.EditorFunc(func(v *gocui.View, key gocui.Key, ch rune, mod gocui.Modifier) {
 			return
@@ -336,11 +314,8 @@
 			return err
 		}
 		setViewDefaults(v)
-<<<<<<< HEAD
 		v.Title = "Response body"
-=======
 		v.Title = VIEW_TITLES[RESPONSE_BODY_VIEW]
->>>>>>> c685d40f
 		v.Editable = true
 		v.Editor = &ViewEditor{a, g, false, gocui.EditorFunc(func(v *gocui.View, key gocui.Key, ch rune, mod gocui.Modifier) {
 			return
@@ -588,11 +563,8 @@
 		is_binary := strings.Index(req.ContentType, "text") == -1 && strings.Index(req.ContentType, "application") == -1
 		search_text := getViewValue(g, SEARCH_VIEW)
 		if search_text == "" || is_binary {
-<<<<<<< HEAD
 			vrb.Title = "Response body"
-=======
 			vrb.Title = RESPONSE_BODY_VIEW
->>>>>>> c685d40f
 			if is_binary {
 				vrb.Title += " [binary content]"
 				fmt.Fprint(vrb, hex.Dump(req.RawResponseBody))
@@ -624,7 +596,6 @@
 	})
 }
 
-<<<<<<< HEAD
 func parseKey(k string) (interface{}, gocui.Modifier, error) {
 	mod := gocui.ModNone
 	if strings.Index(k, "Alt") == 0 {
@@ -688,31 +659,9 @@
 	fmt.Fprintf(v, "\n %v\n", viewName)
 	for _, key := range mk {
 		fmt.Fprintf(v, "  %-15v %v\n", key, keys[key])
-=======
-func (a *App) SetKeys(g *gocui.Gui) {
-	// global key bindings
-	g.SetManagerFunc(a.Layout)
-
-	g.SetKeybinding(ALL_VIEWS, gocui.KeyCtrlC, gocui.ModNone, quit)
-
-	g.SetKeybinding(ALL_VIEWS, gocui.KeyTab, gocui.ModNone, a.NextView)
-	g.SetKeybinding(ALL_VIEWS, gocui.KeyCtrlJ, gocui.ModNone, a.NextView)
-	g.SetKeybinding(ALL_VIEWS, gocui.KeyCtrlK, gocui.ModNone, a.PrevView)
-	g.SetKeybinding(REQUEST_METHOD_VIEW, gocui.KeyEnter, gocui.ModNone, a.ToggleMethodList)
-
-	// Cycle for each SHORTCUTS
-	for key, view := range SHORTCUTS {
-		handler := func(name string) func(*gocui.Gui, *gocui.View) error {
-			return func(g *gocui.Gui, _ *gocui.View) error {
-				return a.setViewByName(g, name)
-			}
-		}
-		g.SetKeybinding(ALL_VIEWS, key, gocui.ModNone, handler(view))
->>>>>>> c685d40f
-	}
-}
-
-<<<<<<< HEAD
+	}
+}
+
 func (a *App) SetKeys(g *gocui.Gui) error {
 	// load config keybindings
 	for viewName, keys := range a.config.Keys {
@@ -752,33 +701,6 @@
 	})
 
 	g.SetKeybinding("method", gocui.KeyEnter, gocui.ModNone, a.ToggleMethodlist)
-=======
-	if runtime.GOOS != WINDOWS_OS {
-		g.SetKeybinding(ALL_VIEWS, gocui.KeyCtrlH, gocui.ModNone, a.ToggleHistory)
-	}
-	g.SetKeybinding(ALL_VIEWS, 'h', gocui.ModAlt, a.ToggleHistory)
-
-	g.SetKeybinding(ALL_VIEWS, gocui.KeyCtrlS, gocui.ModNone, a.OpenSaveDialog)
-
-	g.SetKeybinding(ALL_VIEWS, gocui.KeyCtrlR, gocui.ModNone, a.SubmitRequest)
-	g.SetKeybinding(URL_VIEW, gocui.KeyEnter, gocui.ModNone, a.SubmitRequest)
-
-	// responses common key bindings
-	for _, view := range []string{RESPONSE_BODY_VIEW, RESPONSE_HEADERS_VIEW} {
-		g.SetKeybinding(view, gocui.KeyArrowUp, gocui.ModNone, scrollViewUp)
-		g.SetKeybinding(view, gocui.KeyArrowDown, gocui.ModNone, scrollViewDown)
-		g.SetKeybinding(view, gocui.KeyPgup, gocui.ModNone, func(_ *gocui.Gui, v *gocui.View) error {
-			_, height := v.Size()
-			scrollView(v, -height*2/3)
-			return nil
-		})
-		g.SetKeybinding(view, gocui.KeyPgdn, gocui.ModNone, func(_ *gocui.Gui, v *gocui.View) error {
-			_, height := v.Size()
-			scrollView(v, height*2/3)
-			return nil
-		})
-	}
->>>>>>> c685d40f
 
 	cursDown := func(g *gocui.Gui, v *gocui.View) error {
 		cx, cy := v.Cursor()
